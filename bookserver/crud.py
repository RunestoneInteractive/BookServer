--- conflicted
+++ resolved
@@ -570,13 +570,9 @@
     user, last_page_chapter: str
 ) -> UserChapterProgressValidator:
     query = select(UserChapterProgress).where(
-<<<<<<< HEAD
-        (UserChapterProgress.user_id == str(user.id))
-=======
         (
             UserChapterProgress.user_id == str(user.id)
         )  # TODO: this is bad! the DB has user.id as a string!
->>>>>>> 4e94fe72
         & (UserChapterProgress.chapter_id == last_page_chapter)
     )
 
