--- conflicted
+++ resolved
@@ -117,12 +117,8 @@
             # The grader should also be defined if there's feedback.
             assert rcd.grader
             response_dict.update(await rcd.grader(valid_table, feedback))
-<<<<<<< HEAD
+            
         ans_idx = await create_answer_table_entry(valid_table, entry.event)
-
-=======
-        ans_idx = await create_answer_table_entry(valid_table, event)
->>>>>>> a6e45b31
         rslogger.debug(ans_idx)
 
     if idx:
