# *************************************************
# |docname| - reusable functions for our data model
# *************************************************
# Create Retrieve Update and Delete (CRUD) functions for database tables
#
# Rather than litter the code with raw database queries the vast majority should be
# turned into reusable functions that are defined in this file.
#
# Imports
# =======
# These are listed in the order prescribed by `PEP 8`_.
#
# Standard library
# ----------------
from typing import List, Optional
import datetime


# Third-party imports
# -------------------
from .db import async_session
from pydal.validators import CRYPT
<<<<<<< HEAD
from fastapi.exceptions import HTTPException

# import sqlalchemy
=======
>>>>>>> 6ef04178
from sqlalchemy import and_
from sqlalchemy.sql import select

# Local application imports
# -------------------------
from .applogger import rslogger
from . import schemas
from .models import (
    Code,
    CodeValidator,
    CourseInstructor,
    CourseInstructorValidator,
    answer_tables,
    AuthUser,
    AuthUserValidator,
    Courses,
    CoursesValidator,
    Useinfo,
    UseinfoValidation,
    validation_tables,
)
from .config import settings, BookServerConfig
from .internal.utils import http_422error_detail

# Map from the ``event`` field of a ``LogItemIncoming`` to the database table used to store data associated with this event.
EVENT2TABLE = {
    "clickableArea": "clickablearea_answers",
    "codelens1": "codelens_answers",
    "dragNdrop": "dragndrop_answers",
    "fillb": "fitb_answers",
    "lp": "lp_answers",
    "mChoice": "mchoice_answers",
    "parsons": "parsons_answers",
    "shortanswer": "shortanswer_answers",
    "unittest": "unittest_answers ",
}


# useinfo
# -------
async def create_useinfo_entry(log_entry: UseinfoValidation) -> UseinfoValidation:
    async with async_session.begin() as session:
        new_entry = Useinfo(**log_entry.dict())
        rslogger.debug(f"timestamp = {log_entry.timestamp} ")
        rslogger.debug(f"New Entry = {new_entry}")
        rslogger.debug(f"session = {session}")
        session.add(new_entry)
    rslogger.debug(new_entry)
    return UseinfoValidation.from_orm(new_entry)


# xxx_answers
# -----------
async def create_answer_table_entry(
    # The correct type is one of the validators for an answer table; we use LogItemIncoming as a generalization of this.
    log_entry: schemas.LogItemIncoming,
    # The event type.
    event: str,
) -> schemas.LogItemIncoming:
    rslogger.debug(f"hello from create at {log_entry}")
    table_name = EVENT2TABLE[event]
    tbl = answer_tables[table_name]
    new_entry = tbl(**log_entry.dict())
    async with async_session.begin() as session:
        session.add(new_entry)

    rslogger.debug(f"returning {new_entry}")
    return validation_tables[table_name].from_orm(new_entry)


async def fetch_last_answer_table_entry(
    query_data: schemas.AssessmentRequest,
) -> schemas.LogItemIncoming:
    assessment = EVENT2TABLE[query_data.event]
    tbl = answer_tables[assessment]
    query = (
        select(tbl)
        .where(
            and_(
                tbl.div_id == query_data.div_id,
                tbl.course_name == query_data.course,
                tbl.sid == query_data.sid,
            )
        )
        .order_by(tbl.timestamp.desc())
    )
    async with async_session() as session:
        res = await session.execute(query)
        rslogger.debug(f"res = {res}")
<<<<<<< HEAD

=======
>>>>>>> 6ef04178
        return validation_tables[assessment].from_orm(res.scalars().first())


# Courses
# -------
async def fetch_base_course(base_course: str) -> CoursesValidator:
    query = select(Courses).where(Courses.base_course == base_course)
    async with async_session() as session:
        res = await session.execute(query)
        # When selecting ORM entries it is useful to use the ``scalars`` method
        # This modifies the result so that you are getting the ORM object
        # instead of a Row object. `See <https://docs.sqlalchemy.org/en/14/orm/queryguide.html#selecting-orm-entities-and-attributes>`_
<<<<<<< HEAD
    return CoursesValidator.from_orm(res.scalars().first())
=======
        course = res.scalars().one_or_none()
        return CoursesValidator.from_orm(course) if course else None
>>>>>>> 6ef04178


async def create_course(course_info: CoursesValidator) -> CoursesValidator:
    new_course = Courses(**course_info.dict())
    async with async_session.begin() as session:
        session.add(new_course)
<<<<<<< HEAD

=======
>>>>>>> 6ef04178
    return CoursesValidator.from_orm(new_course)


# auth_user
# ---------
async def fetch_user(user_name: str) -> AuthUserValidator:
    query = select(AuthUser).where(AuthUser.username == user_name)
    async with async_session() as session:
        res = await session.execute(query)
<<<<<<< HEAD
        rslogger.debug(f"res = {res}")
        user = res.scalars().first()
    return AuthUserValidator.from_orm(user) if user else None


async def create_user(user: AuthUserValidator) -> AuthUserValidator:
=======
        user = res.scalars().one_or_none()
        return AuthUserValidator.from_orm(user) if user else None


async def create_user(user: AuthUserValidator) -> Optional[AuthUserValidator]:
>>>>>>> 6ef04178
    """
    The given user will have the password in plain text.  First we will hash
    the password then add this user to the database.
    """
    if await fetch_user(user.username):
        raise HTTPException(
            status_code=422,
            detail=http_422error_detail(
                ["body", "username"], "duplicate username", "integrity_error"
            ),
        )

    new_user = AuthUser(**user.dict())
    crypt = CRYPT(key=settings.web2py_private_key, salt=True)
    new_user.password = str(crypt(user.password)[0])
<<<<<<< HEAD
    async with async_session.begin() as session:
        session.add(new_user)
=======
    try:
        async with async_session.begin() as session:
            session.add(new_user)
    except IntegrityError:
        rslogger.error("Failed to add a duplicate user")
        return None
>>>>>>> 6ef04178
    return AuthUserValidator.from_orm(new_user)


# instructor_courses
# ------------------
async def fetch_instructor_courses(
    instructor_id: int, course_id: Optional[int] = None
) -> List[CourseInstructorValidator]:
    """
    return a list of courses for which the given userid is an instructor.
    If the optional course_id value is included then retur the row for that
    course to verify that instructor_id is an instructor for course_id
    """
    query = select(CourseInstructor)
    if course_id is not None:
        query = query.where(
            and_(
                CourseInstructor.instructor == instructor_id,
                CourseInstructor.course == course_id,
            )
        )
    else:
        query = query.where(CourseInstructor.instructor == instructor_id)
    async with async_session() as session:
        res = await session.execute(query)

        course_list = [
            CourseInstructorValidator.from_orm(x) for x in res.scalars().fetchall()
        ]
        return course_list
<<<<<<< HEAD


# Code
# ----


async def create_code_entry(data: CodeValidator):
    new_code = Code(**data.dict())
    async with async_session.begin() as session:
        session.add(new_code)

    return CodeValidator.from_orm(new_code)
=======
>>>>>>> 6ef04178


# Development and Testing Utils
# -----------------------------
# This function is useful for development.  It recreates the database
# and populates it with the common base courses and creates a test user
#
async def create_initial_courses_users():
    # never ever drop tables in a production environment
    rslogger.debug(f"HELLO {settings.book_server_config} - {settings.drop_tables}")
    if (
        settings.book_server_config
        in [BookServerConfig.development, BookServerConfig.test]
        and settings.drop_tables == "Yes"
    ):
        rslogger.debug("Populating Courses")
        BASE_COURSES = [
            "ac1",
            "cppds",
            "cppforpython",
            "csawesome",
            "csjava",
            "fopp",
            "httlads",
            "java4python",
            "JS4Python",
            "learnwebgl2",
            "MasteringDatabases",
            "overview",
            "py4e-int",
            "pythonds",
            "pythonds3",
            "StudentCSP",
            "TeacherCSP",
            "thinkcpp",
            "thinkcspy",
            "webfundamentals",
        ]

        for c in BASE_COURSES:
            new_course = CoursesValidator(
                course_name=c,
                base_course=c,
                term_start_date=datetime.date(2000, 1, 1),
            )
            await create_course(new_course)
        # make a user
        await create_user(
            AuthUserValidator(
                username="testuser1",
                first_name="test",
                last_name="user",
                password="xxx",
                email="testuser1@example.com",
                course_name="overview",
                course_id=12,
            )
        )<|MERGE_RESOLUTION|>--- conflicted
+++ resolved
@@ -20,12 +20,9 @@
 # -------------------
 from .db import async_session
 from pydal.validators import CRYPT
-<<<<<<< HEAD
 from fastapi.exceptions import HTTPException
 
 # import sqlalchemy
-=======
->>>>>>> 6ef04178
 from sqlalchemy import and_
 from sqlalchemy.sql import select
 
@@ -115,10 +112,6 @@
     async with async_session() as session:
         res = await session.execute(query)
         rslogger.debug(f"res = {res}")
-<<<<<<< HEAD
-
-=======
->>>>>>> 6ef04178
         return validation_tables[assessment].from_orm(res.scalars().first())
 
 
@@ -131,22 +124,14 @@
         # When selecting ORM entries it is useful to use the ``scalars`` method
         # This modifies the result so that you are getting the ORM object
         # instead of a Row object. `See <https://docs.sqlalchemy.org/en/14/orm/queryguide.html#selecting-orm-entities-and-attributes>`_
-<<<<<<< HEAD
-    return CoursesValidator.from_orm(res.scalars().first())
-=======
         course = res.scalars().one_or_none()
         return CoursesValidator.from_orm(course) if course else None
->>>>>>> 6ef04178
 
 
 async def create_course(course_info: CoursesValidator) -> CoursesValidator:
     new_course = Courses(**course_info.dict())
     async with async_session.begin() as session:
         session.add(new_course)
-<<<<<<< HEAD
-
-=======
->>>>>>> 6ef04178
     return CoursesValidator.from_orm(new_course)
 
 
@@ -156,20 +141,12 @@
     query = select(AuthUser).where(AuthUser.username == user_name)
     async with async_session() as session:
         res = await session.execute(query)
-<<<<<<< HEAD
         rslogger.debug(f"res = {res}")
-        user = res.scalars().first()
+        user = res.scalars().one_or_none()
     return AuthUserValidator.from_orm(user) if user else None
 
 
-async def create_user(user: AuthUserValidator) -> AuthUserValidator:
-=======
-        user = res.scalars().one_or_none()
-        return AuthUserValidator.from_orm(user) if user else None
-
-
 async def create_user(user: AuthUserValidator) -> Optional[AuthUserValidator]:
->>>>>>> 6ef04178
     """
     The given user will have the password in plain text.  First we will hash
     the password then add this user to the database.
@@ -185,17 +162,8 @@
     new_user = AuthUser(**user.dict())
     crypt = CRYPT(key=settings.web2py_private_key, salt=True)
     new_user.password = str(crypt(user.password)[0])
-<<<<<<< HEAD
     async with async_session.begin() as session:
         session.add(new_user)
-=======
-    try:
-        async with async_session.begin() as session:
-            session.add(new_user)
-    except IntegrityError:
-        rslogger.error("Failed to add a duplicate user")
-        return None
->>>>>>> 6ef04178
     return AuthUserValidator.from_orm(new_user)
 
 
@@ -226,7 +194,6 @@
             CourseInstructorValidator.from_orm(x) for x in res.scalars().fetchall()
         ]
         return course_list
-<<<<<<< HEAD
 
 
 # Code
@@ -239,8 +206,6 @@
         session.add(new_code)
 
     return CodeValidator.from_orm(new_code)
-=======
->>>>>>> 6ef04178
 
 
 # Development and Testing Utils
