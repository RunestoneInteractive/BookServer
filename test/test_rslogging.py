# ********************************
# |docname| - test the logging API
# ********************************
#
# Imports
# =======
# These are listed in the order prescribed by `PEP 8`_.
#
# Standard library
# ----------------
import datetime

# Third-party imports
# -------------------
from fastapi.testclient import TestClient
from pydantic import ValidationError
import pytest

# Local application imports
# -------------------------
from bookserver.models import UseinfoValidation
from bookserver.main import app
from bookserver.applogger import rslogger


# Tests
# =====
def test_main():
    with TestClient(app) as client:
        response = client.get("/")
        assert response.status_code == 200


<<<<<<< HEAD
def test_add_log(init_sqlite):
    item = LogItemIncoming(
=======
def test_add_log():
    item = dict(
>>>>>>> 6428494c
        event="page",
        act="view",
        div_id="/runestone/fopp/index.html",
        sid="testuser",
        course_name="fopp",
        timestamp=datetime.datetime.utcnow().isoformat(),
    )
    with TestClient(app) as client:
        response = client.post(
            "/logger/bookevent",
            headers={"Content-type": "application/json; charset=utf-8"},
            json=item,
        )
        assert response.status_code == 200
        assert response.json()["status"] == "OK"
        rslogger.debug(response.json())


<<<<<<< HEAD
def test_add_mchoice(init_sqlite):
    item = LogItemIncoming(
=======
def test_add_mchoice():
    item = dict(
>>>>>>> 6428494c
        event="mChoice",
        act="answer:2:correct",
        correct="T",
        div_id="test_mchoice_1",
        sid="testuser",
        course_name="fopp",
        percent="1",
        timestamp=datetime.datetime.utcnow().isoformat(),
    )
    # Create JWT security token
    # add to headers
    with TestClient(app) as client:
        response = client.post(
            "/logger/bookevent",
            headers={"Content-type": "application/json; charset=utf-8"},
            json=item,
        )
        assert response.status_code == 200
        assert response.json()["status"] == "OK"

    req = dict(
        course="fopp",
        div_id="test_mchoice_1",
        event="mChoice",
        sid="testuser",
    )

    with TestClient(app) as client:
        response = client.post(
            "/assessment/results",
            headers={"Content-type": "application/json; charset=utf-8"},
            json=req,
        )
    assert response.status_code == 200
    res = response.json()
    assert res["correct"] is True
    assert res["div_id"] == "test_mchoice_1"


def test_schema_generator():
    with pytest.raises(ValidationError):
        # The sid Column has a max length of 512. This should fail validation.
        UseinfoValidation(sid="x" * 600, id="5")<|MERGE_RESOLUTION|>--- conflicted
+++ resolved
@@ -31,13 +31,8 @@
         assert response.status_code == 200
 
 
-<<<<<<< HEAD
-def test_add_log(init_sqlite):
-    item = LogItemIncoming(
-=======
 def test_add_log():
     item = dict(
->>>>>>> 6428494c
         event="page",
         act="view",
         div_id="/runestone/fopp/index.html",
@@ -56,13 +51,8 @@
         rslogger.debug(response.json())
 
 
-<<<<<<< HEAD
-def test_add_mchoice(init_sqlite):
-    item = LogItemIncoming(
-=======
 def test_add_mchoice():
     item = dict(
->>>>>>> 6428494c
         event="mChoice",
         act="answer:2:correct",
         correct="T",
