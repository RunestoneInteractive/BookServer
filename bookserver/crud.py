--- conflicted
+++ resolved
@@ -15,17 +15,11 @@
 import datetime
 from collections import namedtuple
 from typing import List, Optional
-<<<<<<< HEAD
-
-=======
-import datetime
 import json
 
 
 # Third-party imports
 # -------------------
-from .db import async_session
->>>>>>> 69897f97
 from fastapi.exceptions import HTTPException
 from pydal.validators import CRYPT
 
@@ -33,28 +27,18 @@
 from sqlalchemy import and_, func, update
 from sqlalchemy.sql import select, text
 
-from . import schemas
 
 # Local application imports
 # -------------------------
 from .applogger import rslogger
-<<<<<<< HEAD
 from .config import BookServerConfig, settings
-
-# Third-party imports
-# -------------------
 from .db import async_session
 from .internal.utils import http_422error_detail
+from . import schemas
 from .models import (
     Assignment,
     AssignmentQuestion,
     AssignmentQuestionValidator,
-=======
-from .config import settings, BookServerConfig
-from .internal.utils import http_422error_detail
-from . import schemas
-from .models import (
->>>>>>> 69897f97
     AuthUser,
     AuthUserValidator,
     Chapter,
@@ -63,27 +47,16 @@
     Competency,
     CourseInstructor,
     CourseInstructorValidator,
-<<<<<<< HEAD
     Courses,
     CoursesValidator,
     Question,
     QuestionValidator,
+    runestone_component_dict,
     SelectedQuestion,
     SelectedQuestionValidator,
     SubChapter,
     TimedExam,
     TimedExamValidator,
-=======
-    UserChapterProgress,
-    UserChapterProgressValidator,
-    UserSubChapterProgress,
-    UserSubChapterProgressValidator,
-    Courses,
-    CoursesValidator,
-    Question,
-    runestone_component_dict,
-    SubChapter,
->>>>>>> 69897f97
     Useinfo,
     UseinfoValidation,
     UserChapterProgress,
@@ -92,13 +65,8 @@
     UserExperimentValidator,
     UserState,
     UserStateValidator,
-<<<<<<< HEAD
     UserSubChapterProgress,
     UserSubChapterProgressValidator,
-    answer_tables,
-    validation_tables,
-=======
->>>>>>> 69897f97
 )
 
 # Map from the ``event`` field of a ``LogItemIncoming`` to the database table used to store data associated with this event.
@@ -163,7 +131,8 @@
 
 
 async def fetch_top10_fitb(dbcourse, div_id):
-    tbl = answer_tables["fitb_answers"]
+    rcd = runestone_component_dict["fitb_answers"]
+    tbl = rcd.model
     query = (
         select(tbl.answer, func.count(tbl.answer).label("count"))
         .where(
