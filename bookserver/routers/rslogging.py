# ******************************************************
# |docname| - Provide the ``hsblog`` (kind of) endpoint?
# ******************************************************
# :index:`docs to write`: **Description here...**
#
#
# Imports
# =======
# These are listed in the order prescribed by `PEP 8`_.
#
# Standard library
# ----------------
from datetime import datetime
import json
from typing import Optional

#
# Third-party imports
# -------------------
<<<<<<< HEAD
from fastapi import APIRouter, Request, Cookie, Response, status, HTTPException

=======
from fastapi import APIRouter, Request, Cookie, Response, status
from pydantic import BaseModel, Field
from humps import camelize
>>>>>>> 66ce37b6

# Local application imports
# -------------------------
from ..applogger import rslogger
from ..crud import (
    EVENT2TABLE,
    create_answer_table_entry,
    create_user_chapter_progress_entry,
    create_code_entry,
    create_useinfo_entry,
    create_user_state_entry,
    create_user_sub_chapter_progress_entry,
    fetch_last_page,
    fetch_user_chapter_progress,
    fetch_user_sub_chapter_progress,
    fetch_user,
<<<<<<< HEAD
    update_sub_chapter_progress,
=======
>>>>>>> 66ce37b6
    update_user_state,
)
from ..models import (
    AuthUserValidator,
    CodeValidator,
    UseinfoValidation,
    validation_tables,
)
from ..schemas import (
    LogItemIncoming,
    LogRunIncoming,
    TimezoneRequest,
    LastPageDataIncoming,
    LastPageData,
)
from ..internal.utils import make_json_response

# Routing
# =======
# See `APIRouter config` for an explanation of this approach.
router = APIRouter(
    prefix="/logger",
    tags=["logger"],
)

COMMENT_MAP = {
    "sql": "--",
    "python": "#",
    "java": "//",
    "javascript": "//",
    "c": "//",
    "cpp": "//",
}


# .. _log_book_event endpoint:
#
# log_book_event endpoint
# -----------------------
# See :ref:`logBookEvent`.
@router.post("/bookevent")
async def log_book_event(entry: LogItemIncoming, request: Request):
    """
    This endpoint is called to log information for nearly every click that happens in the textbook.
    It uses the ``LogItemIncoming`` object to define the JSON payload it gets from a page of a book.
    """
    # The middleware will set the user if they are logged in.
    if request.state.user:
        entry.sid = request.state.user.username
    else:
        return make_json_response(status.HTTP_401_UNAUTHORIZED, detail="Not logged in")

    # Always use the server's time.
    entry.timestamp = datetime.utcnow()
    # The endpoint receives a ``course_name``, but the ``useinfo`` table calls this ``course_id``. Rename it.
    useinfo_dict = entry.dict()
    useinfo_dict["course_id"] = useinfo_dict.pop("course_name")
    # This will validate the fields.  If a field does not validate
    # an error will be raised and a 422 response code will be returned
    # to the caller of the API
    useinfo_entry = UseinfoValidation(**useinfo_dict)
    rslogger.debug(useinfo_entry)
    idx = await create_useinfo_entry(useinfo_entry)
    if entry.event in EVENT2TABLE:
        table_name = EVENT2TABLE[entry.event]
        valid_table = validation_tables[table_name].from_orm(entry)
        ans_idx = await create_answer_table_entry(valid_table, entry.event)
        rslogger.debug(ans_idx)

    if idx:
        return make_json_response(status=status.HTTP_201_CREATED, detail=idx)
    else:
        return make_json_response(status=status.HTTP_500_INTERNAL_SERVER_ERROR)


@router.post("/set_tz_offset")
def set_tz_offset(
    response: Response, tzreq: TimezoneRequest, RS_info: Optional[str] = Cookie(None)
):
    if RS_info:
        values = json.loads(RS_info)
    else:
        values = {}
    values["tz_offset"] = tzreq.timezoneoffset
    response.set_cookie(key="RS_info", value=str(json.dumps(values)))
    rslogger.debug("setting timezone offset in session %s hours" % tzreq.timezoneoffset)

    return make_json_response()


# runlog endpoint
# ---------------
# The :ref:`logRunEvent` client-side function calls this endpoint to record an activecode run
@router.post("/runlog")
async def runlog(request: Request, response: Response, data: LogRunIncoming):
    # First add a useinfo entry for this run
    rslogger.debug(f"INCOMING: {data}")
    if request.state.user:
        if data.course != request.state.user.course_name:
            return make_json_response(
                status=status.HTTP_401_UNAUTHORIZED,
                detail="You appear to have changed courses in another tab.  Please switch to this course",
            )
        data.sid = request.state.user.username
    else:
        if data.clientLoginStatus == "true":
            rslogger.error("Session Expired")
            return make_json_response(
                status=status.HTTP_401_UNAUTHORIZED, detail="Session Expired"
            )
        else:
            return make_json_response(status=status.HTTP_401_UNAUTHORIZED)

    # everything after this assumes that the user is logged in

    useinfo_dict = data.dict()
    useinfo_dict["course_id"] = useinfo_dict.pop("course")
    useinfo_dict["timestamp"] = datetime.utcnow()
    if data.errinfo != "success":
        useinfo_dict["event"] = "ac_error"
        useinfo_dict["act"] = str(data.errinfo)[:512]
    else:
        useinfo_dict["act"] = "run"
        if "event" not in useinfo_dict:
            useinfo_dict["event"] = "activecode"

    await create_useinfo_entry(UseinfoValidation(**useinfo_dict))

    # Now add an entry to the code table
    useinfo_dict["acid"] = useinfo_dict.pop("div_id")
    if data.to_save:
        useinfo_dict["course_id"] = request.state.user.course_id
        entry = CodeValidator(**useinfo_dict)
        await create_code_entry(entry)

        if data.partner:
            if await same_class(request.state.username, data.partner):
                comchar = COMMENT_MAP.get(data.lang, "#")
                newcode = f"{comchar} This code was shared by {data.sid}\n\n{data.code}"
                entry.code = newcode
                await create_code_entry(entry)
            else:
                return make_json_response(
                    status=status.HTTP_207_MULTI_STATUS,
                    detail=[
                        {
                            "result": status.HTTP_401_UNAUTHORIZED,
                            "detail": "Partner data not saved, you must be enrolled in the same class as your partner",
                        },
                        {"result": status.HTTP_200_OK, "detail": None},
                    ],
                )

    return make_json_response(status=status.HTTP_201_CREATED)


async def same_class(user1: AuthUserValidator, user2: str) -> bool:
    u2 = await fetch_user(user2)
    return user1.course_id == u2.course_id


# completion tables
# =================
#
# This section contains implementations of endpoints for tracking progress


# updatelastpage
# --------------
<<<<<<< HEAD
@router.get("/updatelastpage")
async def updatelastpage(request: Request, request_data: LastPageDataIncoming):
=======
@router.post("updatelastpage")
async def updatelastpage(request: Request, request_data: LastPageIncoming):
>>>>>>> 66ce37b6
    if request_data.last_page_url is None:
        return  # todo:  log request_data, request.args and request.env.path_info

    lpd = LastPageData(**request_data.dict())

    lpd.last_page_chapter = request_data.last_page_url.split("/")[-2]
    lpd.last_page_subchapter = ".".join(
        request_data.last_page_url.split("/")[-1].split(".")[:-1]
    )

    if request.state.user:
        lpd.user_id = request.state.user.id
        await update_user_state(lpd)
        await update_sub_chapter_progress(lpd)

        # todo: practice stuff came after this -- it does not belong here. But it needs
        # to be ported somewhere....


<<<<<<< HEAD
# _getCompletionStatus
# --------------------
@router.get("/getCompletionStatus")
async def getCompletionStatus(request: Request, lastPageUrl: str):
    if request.state.user:
        last_page_chapter = lastPageUrl.split("/")[-2]
        last_page_subchapter = ".".join(lastPageUrl.split("/")[-1].split(".")[:-1])
        result = await fetch_user_sub_chapter_progress(
            request.state.user, last_page_chapter, last_page_subchapter
        )
        rowarray_list = []
        if result:
            for row in result:
                res = {"completionStatus": row.status}
                rowarray_list.append(res)
                # question: since the javascript in user-highlights.js is going to look only at the first row, shouldn't
                # we be returning just the *last* status? Or is there no history of status kept anyway?
            return make_json_response(detail=rowarray_list)
        else:
            # haven't seen this Chapter/Subchapter before
            # make the insertions into the DB as necessary

            # we know the subchapter doesn't exist
            await create_user_sub_chapter_progress_entry(
                request.state.user, last_page_chapter, last_page_subchapter
            )
            # the chapter might exist without the subchapter
            result = fetch_user_chapter_progress(request.state.user, last_page_chapter)
            if not result:
                await create_user_chapter_progress_entry(
                    request.state.user, last_page_chapter, -1
                )
            return make_json_response(detail=[{"completionStatus": -1}])
    else:
        raise HTTPException(401)
=======
# def getCompletionStatus():
#     if auth.user:
#         lastPageUrl = request.vars.lastPageUrl
#         lastPageChapter = lastPageUrl.split("/")[-2]
#         lastPageSubchapter = ".".join(lastPageUrl.split("/")[-1].split(".")[:-1])
#         result = db(
#             (db.user_sub_chapter_progress.user_id == auth.user.id)
#             & (db.user_sub_chapter_progress.chapter_id == lastPageChapter)
#             & (db.user_sub_chapter_progress.sub_chapter_id == lastPageSubchapter)
#             & (
#                 (db.user_sub_chapter_progress.course_name == auth.user.course_name)
#                 | (
#                     db.user_sub_chapter_progress.course_name == None
#                 )  # for backward compatibility
#             )
#         ).select(db.user_sub_chapter_progress.status)
#         rowarray_list = []
#         if result:
#             for row in result:
#                 res = {"completionStatus": row.status}
#                 rowarray_list.append(res)
#                 # question: since the javascript in user-highlights.js is going to look only at the first row, shouldn't
#                 # we be returning just the *last* status? Or is there no history of status kept anyway?
#             return json.dumps(rowarray_list)
#         else:
#             # haven't seen this Chapter/Subchapter before
#             # make the insertions into the DB as necessary

#             # we know the subchapter doesn't exist
#             db.user_sub_chapter_progress.insert(
#                 user_id=auth.user.id,
#                 chapter_id=lastPageChapter,
#                 sub_chapter_id=lastPageSubchapter,
#                 status=-1,
#                 start_date=datetime.datetime.utcnow(),
#                 course_name=auth.user.course_name,
#             )
#             # the chapter might exist without the subchapter
#             result = db(
#                 (db.user_chapter_progress.user_id == auth.user.id)
#                 & (db.user_chapter_progress.chapter_id == lastPageChapter)
#             ).select()
#             if not result:
#                 db.user_chapter_progress.insert(
#                     user_id=auth.user.id, chapter_id=lastPageChapter, status=-1
#                 )
#             return json.dumps([{"completionStatus": -1}])
>>>>>>> 66ce37b6


# def getAllCompletionStatus():
#     if auth.user:
#         result = db(
#             (db.user_sub_chapter_progress.user_id == auth.user.id)
#             & (db.user_sub_chapter_progress.course_name == auth.user.course_name)
#         ).select(
#             db.user_sub_chapter_progress.chapter_id,
#             db.user_sub_chapter_progress.sub_chapter_id,
#             db.user_sub_chapter_progress.status,
#             db.user_sub_chapter_progress.status,
#             db.user_sub_chapter_progress.end_date,
#         )
#         rowarray_list = []
#         if result:
#             for row in result:
#                 if row.end_date is None:
#                     endDate = 0
#                 else:
#                     endDate = row.end_date.strftime("%d %b, %Y")
#                 res = {
#                     "chapterName": row.chapter_id,
#                     "subChapterName": row.sub_chapter_id,
#                     "completionStatus": row.status,
#                     "endDate": endDate,
#                 }
#                 rowarray_list.append(res)
#             return json.dumps(rowarray_list)

<<<<<<< HEAD
#
# See :ref:`decorateTableOfContents`
#
@router.get("/getlastpage")
async def getlastpage(request: Request, course: str):
    if not request.state.user:
        raise HTTPException(401)

    row = await fetch_last_page(request.state.user, course)

    if row:
        res = {
            "lastPageUrl": row.user_state.last_page_url,
            "lastPageHash": row.user_state.last_page_hash,
            "last_page_chapter": row.chapters.chapter_name,
            "lastPageSubchapter": row.sub_chapters.sub_chapter_name,
            "lastPageScrollLocation": row.user_state.last_page_scroll_location,
        }
        return make_json_response(detail=res)
    else:
        res = await create_user_state_entry(request.state.user.id, course)
        return make_json_response(detail=res)
=======

# @auth.requires_login()
# def getlastpage():
#     course = request.vars.course
#     course = db(db.courses.course_name == course).select(**SELECT_CACHE).first()

#     result = db(
#         (db.user_state.user_id == auth.user.id)
#         & (db.user_state.course_id == course.course_name)
#         & (db.chapters.course_id == course.base_course)
#         & (db.user_state.last_page_chapter == db.chapters.chapter_label)
#         & (db.sub_chapters.chapter_id == db.chapters.id)
#         & (db.user_state.last_page_subchapter == db.sub_chapters.sub_chapter_label)
#     ).select(
#         db.user_state.last_page_url,
#         db.user_state.last_page_hash,
#         db.chapters.chapter_name,
#         db.user_state.last_page_scroll_location,
#         db.sub_chapters.sub_chapter_name,
#     )
#     rowarray_list = []
#     if result:
#         for row in result:
#             res = {
#                 "lastPageUrl": row.user_state.last_page_url,
#                 "lastPageHash": row.user_state.last_page_hash,
#                 "lastPageChapter": row.chapters.chapter_name,
#                 "lastPageSubchapter": row.sub_chapters.sub_chapter_name,
#                 "lastPageScrollLocation": row.user_state.last_page_scroll_location,
#             }
#             rowarray_list.append(res)
#         return json.dumps(rowarray_list)
#     else:
#         db.user_state.insert(user_id=auth.user.id, course_id=course.course_name)
>>>>>>> 66ce37b6
<|MERGE_RESOLUTION|>--- conflicted
+++ resolved
@@ -17,14 +17,8 @@
 #
 # Third-party imports
 # -------------------
-<<<<<<< HEAD
 from fastapi import APIRouter, Request, Cookie, Response, status, HTTPException
 
-=======
-from fastapi import APIRouter, Request, Cookie, Response, status
-from pydantic import BaseModel, Field
-from humps import camelize
->>>>>>> 66ce37b6
 
 # Local application imports
 # -------------------------
@@ -41,10 +35,7 @@
     fetch_user_chapter_progress,
     fetch_user_sub_chapter_progress,
     fetch_user,
-<<<<<<< HEAD
     update_sub_chapter_progress,
-=======
->>>>>>> 66ce37b6
     update_user_state,
 )
 from ..models import (
@@ -214,13 +205,8 @@
 
 # updatelastpage
 # --------------
-<<<<<<< HEAD
 @router.get("/updatelastpage")
 async def updatelastpage(request: Request, request_data: LastPageDataIncoming):
-=======
-@router.post("updatelastpage")
-async def updatelastpage(request: Request, request_data: LastPageIncoming):
->>>>>>> 66ce37b6
     if request_data.last_page_url is None:
         return  # todo:  log request_data, request.args and request.env.path_info
 
@@ -240,7 +226,6 @@
         # to be ported somewhere....
 
 
-<<<<<<< HEAD
 # _getCompletionStatus
 # --------------------
 @router.get("/getCompletionStatus")
@@ -253,8 +238,9 @@
         )
         rowarray_list = []
         if result:
+            rslogger.debug(f"{result=}")
             for row in result:
-                res = {"completionStatus": row.status}
+                res = {"completionStatus": row}
                 rowarray_list.append(res)
                 # question: since the javascript in user-highlights.js is going to look only at the first row, shouldn't
                 # we be returning just the *last* status? Or is there no history of status kept anyway?
@@ -276,55 +262,6 @@
             return make_json_response(detail=[{"completionStatus": -1}])
     else:
         raise HTTPException(401)
-=======
-# def getCompletionStatus():
-#     if auth.user:
-#         lastPageUrl = request.vars.lastPageUrl
-#         lastPageChapter = lastPageUrl.split("/")[-2]
-#         lastPageSubchapter = ".".join(lastPageUrl.split("/")[-1].split(".")[:-1])
-#         result = db(
-#             (db.user_sub_chapter_progress.user_id == auth.user.id)
-#             & (db.user_sub_chapter_progress.chapter_id == lastPageChapter)
-#             & (db.user_sub_chapter_progress.sub_chapter_id == lastPageSubchapter)
-#             & (
-#                 (db.user_sub_chapter_progress.course_name == auth.user.course_name)
-#                 | (
-#                     db.user_sub_chapter_progress.course_name == None
-#                 )  # for backward compatibility
-#             )
-#         ).select(db.user_sub_chapter_progress.status)
-#         rowarray_list = []
-#         if result:
-#             for row in result:
-#                 res = {"completionStatus": row.status}
-#                 rowarray_list.append(res)
-#                 # question: since the javascript in user-highlights.js is going to look only at the first row, shouldn't
-#                 # we be returning just the *last* status? Or is there no history of status kept anyway?
-#             return json.dumps(rowarray_list)
-#         else:
-#             # haven't seen this Chapter/Subchapter before
-#             # make the insertions into the DB as necessary
-
-#             # we know the subchapter doesn't exist
-#             db.user_sub_chapter_progress.insert(
-#                 user_id=auth.user.id,
-#                 chapter_id=lastPageChapter,
-#                 sub_chapter_id=lastPageSubchapter,
-#                 status=-1,
-#                 start_date=datetime.datetime.utcnow(),
-#                 course_name=auth.user.course_name,
-#             )
-#             # the chapter might exist without the subchapter
-#             result = db(
-#                 (db.user_chapter_progress.user_id == auth.user.id)
-#                 & (db.user_chapter_progress.chapter_id == lastPageChapter)
-#             ).select()
-#             if not result:
-#                 db.user_chapter_progress.insert(
-#                     user_id=auth.user.id, chapter_id=lastPageChapter, status=-1
-#                 )
-#             return json.dumps([{"completionStatus": -1}])
->>>>>>> 66ce37b6
 
 
 # def getAllCompletionStatus():
@@ -355,7 +292,6 @@
 #                 rowarray_list.append(res)
 #             return json.dumps(rowarray_list)
 
-<<<<<<< HEAD
 #
 # See :ref:`decorateTableOfContents`
 #
@@ -377,40 +313,4 @@
         return make_json_response(detail=res)
     else:
         res = await create_user_state_entry(request.state.user.id, course)
-        return make_json_response(detail=res)
-=======
-
-# @auth.requires_login()
-# def getlastpage():
-#     course = request.vars.course
-#     course = db(db.courses.course_name == course).select(**SELECT_CACHE).first()
-
-#     result = db(
-#         (db.user_state.user_id == auth.user.id)
-#         & (db.user_state.course_id == course.course_name)
-#         & (db.chapters.course_id == course.base_course)
-#         & (db.user_state.last_page_chapter == db.chapters.chapter_label)
-#         & (db.sub_chapters.chapter_id == db.chapters.id)
-#         & (db.user_state.last_page_subchapter == db.sub_chapters.sub_chapter_label)
-#     ).select(
-#         db.user_state.last_page_url,
-#         db.user_state.last_page_hash,
-#         db.chapters.chapter_name,
-#         db.user_state.last_page_scroll_location,
-#         db.sub_chapters.sub_chapter_name,
-#     )
-#     rowarray_list = []
-#     if result:
-#         for row in result:
-#             res = {
-#                 "lastPageUrl": row.user_state.last_page_url,
-#                 "lastPageHash": row.user_state.last_page_hash,
-#                 "lastPageChapter": row.chapters.chapter_name,
-#                 "lastPageSubchapter": row.sub_chapters.sub_chapter_name,
-#                 "lastPageScrollLocation": row.user_state.last_page_scroll_location,
-#             }
-#             rowarray_list.append(res)
-#         return json.dumps(rowarray_list)
-#     else:
-#         db.user_state.insert(user_id=auth.user.id, course_id=course.course_name)
->>>>>>> 66ce37b6
+        return make_json_response(detail=res)