# *****************************************
# |docname| - definition of database models
# *****************************************
# In this file we define our SQLAlchemy data models. These get translated into relational database tables.
#
# Many of the models in this file were generated automatically for us by the ``sqlacodegen`` tool
# See `pypi for details <https://pypi.org/project/sqlacodegen/>`_   Although we are defining these using
# the declarative base style we will be using the SQLAlchemy Core for queries.  We are using
# SQLAlchemy 1.4.x in preparation for 2.0 and the more unified interface it provides for mixing
# declarative with core style queries.
#
# The models are created to be backward compatible with our current web2py implementation of
# Runestone.  Some decisions we would make differently but we won't be changing those things
# until we port the instructor interface to the FastAPI framework.
#
# Migrations
# ==========
# We use `Alembic <https://alembic.sqlalchemy.org/en/latest/>`_ for tracking database migration information.
# To create a new migration automatically after you have made changes to this file, run ``alembic revision --autogenerate -m "simple message"``
# this will generate a new file in ``alembic/versions``. To apply changes to the database run ``alembic upgrade head``.
#
# :index:`docs to write`: It is also possible...
#
# Imports
# =======
# These are listed in the order prescribed by `PEP 8`_.
#
# Standard library
# ----------------
import re
from typing import Dict, Type

# Third-party imports
# -------------------
from pydantic import validator
from sqlalchemy import (
    Column,
    ForeignKey,
    Index,
    Integer,
    String,
    Date,
    DateTime,
    Text,
    types,
    Float,
    inspect,
)
from sqlalchemy.ext.declarative import declared_attr
from sqlalchemy.sql.schema import UniqueConstraint

# Local application imports
# -------------------------
from .db import Base
from .schemas import BaseModelNone, sqlalchemy_to_pydantic


# Web2Py boolean type
# ===================
# Define a web2py-compatible Boolean type. See `custom types <http://docs.sqlalchemy.org/en/latest/core/custom_types.html>`_.
class Web2PyBoolean(types.TypeDecorator):
    impl = types.CHAR(1)
    python_type = bool
    # From the `docs <https://docs.sqlalchemy.org/en/14/core/custom_types.html#sqlalchemy.types.TypeDecorator.cache_ok>`_: "The requirements for cacheable elements is that they are hashable and also that they indicate the same SQL rendered for expressions using this type every time for a given cache value."
    cache_ok = True

    def process_bind_param(self, value, dialect):
        if value:
            return "T"
        elif value is None:
            return None
        elif not value:
            return "F"
        else:
            assert False

    def process_result_value(self, value, dialect):
        if value == "T":
            return True
        elif value == "F":
            return False
        elif value is None:
            return None
        else:
            assert False

    def copy(self, **kw):
        return Web2PyBoolean(self.impl.length)


# Schema Definition
# =================

# Provide a container to store information about each type of Runestone Component. While a namedtuple would be better, this can't be used since the fields aren't modifiable after creation; see the comment on `init_graders <init_graders>`.
class RunestoneComponentDict:
    def __init__(self, model: Type[Base], validator: Type[BaseModelNone]):
        self.grader = None
        self.model = model
        self.validator = validator


# Store this information in a dict whose key is the component's name, as a string.
runestone_component_dict: Dict[str, RunestoneComponentDict] = {}


# _`register_answer_table`: Provide a decorator for a class that populates this table.
def register_answer_table(
    sql_alchemy_cls: Type[Base],
) -> Type[Base]:
    global runestone_component_dict

    table_name = sql_alchemy_cls.__tablename__
    runestone_component_dict[table_name] = RunestoneComponentDict(
        sql_alchemy_cls,
        sqlalchemy_to_pydantic(sql_alchemy_cls),
    )
    return sql_alchemy_cls


# IdMixin
# -------
# Always name a table's ID field the same way.
class IdMixin:
    id = Column(Integer, primary_key=True)


# Useinfo
# -------
# This defines the useinfo table in the database. This table logs nearly every click
# generated by a student. It gets very large and needs a lot of indexes to keep Runestone
# from bogging down.
#
# User info logged by the `log_book_event endpoint`. See there for more info.
class Useinfo(Base, IdMixin):
    __tablename__ = "useinfo"
    __table_args__ = (Index("sid_divid_idx", "sid", "div_id"),)

    # _`timestamp`: when this entry was recorded by this webapp.
    timestamp = Column(DateTime, index=True, nullable=False)
    # _`sid`: TODO: The student id? (user) which produced this row.
    sid = Column(String(512), index=True, nullable=False)
    # The type of question (timed exam, fill in the blank, etc.).
    event = Column(String(512), index=True, nullable=False)
    # TODO: What is this? The action associated with this log entry?
    act = Column(String(512), nullable=False)
    # _`div_id`: the ID of the question which produced this entry.
    div_id = Column(String(512), index=True, nullable=False)
    # _`course_id`: the Courses ``course_name`` **NOT** the ``id`` this row refers to. TODO: Use the ``id`` instead!
    course_id = Column(
        String(512), ForeignKey("courses.course_name"), index=True, nullable=False
    )
    # These are not currently in web2py but I'm going to add them
    ##chapter = Column(String, unique=False, index=False)
    ##sub_chapter = Column(String, unique=False, index=False)


UseinfoValidation = sqlalchemy_to_pydantic(Useinfo)


# Answers to specific question types
# ----------------------------------
class AnswerMixin(IdMixin):
    # See timestamp_.
    timestamp = Column(DateTime, nullable=False)
    # See div_id_.
    div_id = Column(String(512), index=True, nullable=False)
    # See sid_.
    sid = Column(String(512), index=True, nullable=False)

    # See course_name_. Mixins with foreign keys need `special treatment <http://docs.sqlalchemy.org/en/latest/orm/extensions/declarative/mixins.html#mixing-in-columns>`_.
    @declared_attr
    def course_name(cls):
        return Column(
            String(512), ForeignKey("courses.course_name"), index=True, nullable=False
        )

    def to_dict(self):
        return {c.key: getattr(self, c.key) for c in inspect(self).mapper.column_attrs}


@register_answer_table
class TimedExam(Base, AnswerMixin):
    __tablename__ = "timed_exam"
    # See the :ref:`timed exam endpoint parameters` for documentation on these columns..
    correct = Column(Integer, nullable=False)
    incorrect = Column(Integer, nullable=False)
    skipped = Column(Integer, nullable=False)
    time_taken = Column(Integer, nullable=False)
    # True if the ``act`` endpoint parameter was ``'reset'``; otherwise, False.
    reset = Column(Web2PyBoolean)


TimedExamValidator = sqlalchemy_to_pydantic(TimedExam)


# Like an AnswerMixin, but also has a boolean correct_ field.
class CorrectAnswerMixin(AnswerMixin):
    # _`correct`: True if this answer is correct.
    correct = Column(Web2PyBoolean, nullable=False)
    # Some question types (drag-n-drop, for example) don't provide this. A more accurate approach would be to specify this for each answer class, but I'm avoiding that extra work for now.
    percent = Column(Float)


# An answer to a multiple-choice question.
@register_answer_table
class MchoiceAnswers(Base, CorrectAnswerMixin):
    __tablename__ = "mchoice_answers"
    # _`answer`: The answer to this question. TODO: what is the format?
    answer = Column(String(50), nullable=False)
    __table_args__ = (
        Index(
            "mult_scd_idx",
            "div_id",
            "course_name",
            "sid",
        ),
    )


# An answer to a fill-in-the-blank question.
@register_answer_table
class FitbAnswers(Base, CorrectAnswerMixin):
    __tablename__ = "fitb_answers"
    # See answer_. TODO: what is the format?
    answer = Column(String(512), nullable=False)
    __table_args__ = (Index("idx_div_sid_course_fb", "sid", "div_id", "course_name"),)


# An answer to a drag-and-drop question.
@register_answer_table
class DragndropAnswers(Base, CorrectAnswerMixin):
    __tablename__ = "dragndrop_answers"
    # See answer_. TODO: what is the format?
    answer = Column(String(512), nullable=False)
    min_height = Column(String(512), nullable=False)
    __table_args__ = (Index("idx_div_sid_course_dd", "sid", "div_id", "course_name"),)


# An answer to a drag-and-drop question.
@register_answer_table
class ClickableareaAnswers(Base, CorrectAnswerMixin):
    __tablename__ = "clickablearea_answers"
    # See answer_. TODO: what is the format?
    answer = Column(String(512), nullable=False)
    __table_args__ = (Index("idx_div_sid_course_ca", "sid", "div_id", "course_name"),)


# An answer to a Parsons problem.
@register_answer_table
class ParsonsAnswers(Base, CorrectAnswerMixin):
    __tablename__ = "parsons_answers"
    # See answer_. TODO: what is the format?
    answer = Column(String(512), nullable=False)
    # _`source`: The source code provided by a student? TODO.
    source = Column(String(512), nullable=False)
    __table_args__ = (Index("parsons_scd_idx", "div_id", "course_name", "sid"),)


# An answer to a Code Lens problem.
@register_answer_table
class CodelensAnswers(Base, CorrectAnswerMixin):
    __tablename__ = "codelens_answers"
    # See answer_. TODO: what is the format?
    answer = Column(String(512), nullable=False)
    # See source_.
    source = Column(String(512), nullable=False)
    __table_args__ = (Index("idx_div_sid_course_cl", "sid", "div_id", "course_name"),)


@register_answer_table
class ShortanswerAnswers(Base, AnswerMixin):
    __tablename__ = "shortanswer_answers"
    # See answer_. TODO: what is the format?
    answer = Column(String(512), nullable=False)
    __table_args__ = (Index("idx_div_sid_course_sa", "sid", "div_id", "course_name"),)


@register_answer_table
class UnittestAnswers(Base, CorrectAnswerMixin):
    __tablename__ = "unittest_answers"
    answer = Column(Text, nullable=False)
    passed = Column(Integer, nullable=False)
    failed = Column(Integer, nullable=False)
    __table_args__ = (Index("idx_div_sid_course_ut", "sid", "div_id", "course_name"),)


UnittestAnswersValidation = sqlalchemy_to_pydantic(UnittestAnswers)


@register_answer_table
class LpAnswers(Base, AnswerMixin):
    __tablename__ = "lp_answers"
    # See answer_. A JSON string; see RunestoneComponents for details. TODO: The length seems too short to me. Migrate this to use a ``Text`` field type instead.
    answer = Column(String(512), nullable=False)
    # A grade between 0 and 100. None means it the student hasn't submitted an answer yet. This was added before the ``percent`` field most other question types now have; it servers the same role, but stores the answer as a percentage. (The ``percent`` field in other questions stores values between 0 and 1.)
    correct = Column(Float())
    __table_args__ = (Index("idx_div_sid_course_lp", "sid", "div_id", "course_name"),)


# Code
# ----
# The code table captures every run/change of the students code.  It is used to load
# the history slider of the activecode component.
#
class Code(Base, IdMixin):
    __tablename__ = "code"
    timestamp = Column(DateTime, unique=False, index=True, nullable=False)
    sid = Column(String(512), unique=False, index=True, nullable=False)
    acid = Column(
        String(512),
        unique=False,
        index=True,
        nullable=False,
    )  # unique identifier for a component
    course_id = Column(Integer, index=True, nullable=False)
    code = Column(Text, index=False, nullable=False)
<<<<<<< HEAD
    language = Column(Text, nullable=False)
    emessage = Column(Text, nullable=False)
    comment = Column(Text)
=======
    language = Column(Text, index=False, nullable=False)
    emessage = Column(Text, index=False)
    comment = Column(Text, index=False)
>>>>>>> 0178801d


# Used for datafiles and storing questions and their suffix separately.
# this maybe redundant TODO: check before we port the api call to get
# a datafile
class SourceCode(Base, IdMixin):
    __tablename__ = "source_code"

    acid = Column(String(512), index=True, nullable=False)
    course_id = Column(String(512), index=True, nullable=False)
    includes = Column(String(512))
    available_files = Column(String(512))
    main_code = Column(Text, nullable=False)
    suffix_code = Column(Text)


CodeValidator = sqlalchemy_to_pydantic(Code)


# Courses
# -------
# Every Course in the runestone system must have an entry in this table
# the id column is really an artifact of the original web2py/pydal implementation of
# Runestone.  The 'real' primary key of this table is the course_name
# Defines either a base course (which must be manually added to the database) or a derived course created by an instructor.
class Courses(Base, IdMixin):
    __tablename__ = "courses"
    # _`course_name`: The name of this course.
    course_name = Column(String(512), unique=True, nullable=False)
    term_start_date = Column(Date, nullable=False)
    institution = Column(String(512), nullable=False)
    # TODO: Why not use base_course_id instead? _`base_course`: the course from which this course was derived. TODO: If this is a base course, this field should be identical to the course_name_?
    base_course = Column(String(512), ForeignKey("courses.course_name"), nullable=False)
    login_required = Column(Web2PyBoolean, nullable=False)
    allow_pairs = Column(Web2PyBoolean, nullable=False)
    student_price = Column(Integer)
    downloads_enabled = Column(Web2PyBoolean, nullable=False)
    # Earlier courses didn't have this specified, so allow these old records to remain that way. New records should always specify this value.
    courselevel = Column(String, nullable=False)
    institution = Column(String)


CoursesValidator = sqlalchemy_to_pydantic(Courses)


# Authentication and Permissions
# ------------------------------
class AuthUser(Base, IdMixin):
    __tablename__ = "auth_user"
    username = Column(String(512), index=True, nullable=False, unique=True)
    first_name = Column(String(512), nullable=False)
    last_name = Column(String(512), nullable=False)
    email = Column(String(512), unique=True, nullable=False)
    password = Column(String(512), nullable=False)
    created_on = Column(DateTime(), nullable=False)
    modified_on = Column(DateTime(), nullable=False)
    registration_key = Column(String(512), nullable=False)
    reset_password_key = Column(String(512), nullable=False)
    registration_id = Column(String(512), nullable=False)
    course_id = Column(Integer, nullable=False)
    course_name = Column(String(512), nullable=False)
    active = Column(Web2PyBoolean, nullable=False)
    donated = Column(Web2PyBoolean, nullable=False)
    accept_tcp = Column(Web2PyBoolean, nullable=False)


BaseAuthUserValidator = sqlalchemy_to_pydantic(AuthUser)


class AuthUserValidator(BaseAuthUserValidator):  # type: ignore
    @validator("username")
    def username_clear_of_css_characters(cls, v):
        if re.search(r"""[!"#$%&'()*+,./:;<=>?@[\]^`{|}~ ]""", v):
            raise ValueError("username must not contain special characters")
        return v

    ## So far the recommendation from Pydantic is to do async validation
    ## outside the validator proper as validators are not async
    ## @validator("username")
    ## def username_unique(cls, v):
    ##     if bookserver.crud.fetch_user(v):
    ##         raise ValueError("username must be unique")
    ##     return v


class CourseInstructor(Base, IdMixin):
    __tablename__ = "course_instructor"
    __table_args__ = (Index("c_i_idx", "course", "instructor"),)

    course = Column(Integer, ForeignKey("courses.id"), nullable=False)
    instructor = Column(Integer, ForeignKey("auth_user.id"), nullable=False)
    verified = Column(Web2PyBoolean, nullable=False)
    paid = Column(Web2PyBoolean, nullable=False)


CourseInstructorValidator = sqlalchemy_to_pydantic(CourseInstructor)


# Enrollments
# -----------
#
# Users may be enrolled in more than one course. This table tracks
# all of their enrollments
class UserCourse(Base, IdMixin):
    __tablename__ = "user_courses"

    user_id = Column(ForeignKey("auth_user.id", ondelete="CASCADE"), nullable=False)
    course_id = Column(ForeignKey("courses.id", ondelete="CASCADE"), nullable=False)


# Assignments and Questions
# -------------------------


class Question(Base, IdMixin):
    __tablename__ = "questions"
    __table_args__ = (
        UniqueConstraint("name", "base_course"),
        Index("chap_subchap_idx", "chapter", "subchapter"),
    )

    base_course = Column(String(512), nullable=False, index=True)
    name = Column(String(512), nullable=False, index=True)
    chapter = Column(String(512), index=True, nullable=False)
    subchapter = Column(String(512), index=True, nullable=False)
    author = Column(String(512))
    question = Column(Text)
    timestamp = Column(DateTime, nullable=False)
    question_type = Column(String(512), nullable=False)
    is_private = Column(Web2PyBoolean)
    htmlsrc = Column(Text)
    autograde = Column(String(512))
    practice = Column(Web2PyBoolean)
    topic = Column(String(512))
    feedback = Column(Text)
    from_source = Column(Web2PyBoolean, nullable=False)
    review_flag = Column(Web2PyBoolean)
    qnumber = Column(String(512))
    optional = Column(Web2PyBoolean)
    description = Column(Text)
    difficulty = Column(Float(53))
    pct_on_first = Column(Float(53))
    mean_clicks_to_correct = Column(Float(53))


QuestionValidator = sqlalchemy_to_pydantic(Question)


class Assignment(Base, IdMixin):
    __tablename__ = "assignments"
    __table_args__ = (
        Index("assignments_name_course_idx", "name", "course", unique=True),
    )

    course = Column(ForeignKey("courses.id", ondelete="CASCADE"), index=True)
    name = Column(String(512), nullable=False)
    points = Column(Integer, nullable=False, default=0)
    released = Column(Web2PyBoolean, nullable=False)
    description = Column(Text)
    duedate = Column(DateTime, nullable=False)
    visible = Column(Web2PyBoolean, nullable=False)
    threshold_pct = Column(Float(53))
    allow_self_autograde = Column(Web2PyBoolean)
    is_timed = Column(Web2PyBoolean)
    time_limit = Column(Integer)
    from_source = Column(Web2PyBoolean, nullable=False)
    nofeedback = Column(Web2PyBoolean)
    nopause = Column(Web2PyBoolean)
    is_peer = Column(Web2PyBoolean, default=False)
    current_index = Column(Integer, default=0)
    enforce_due = Column(Web2PyBoolean)


class AssignmentQuestion(Base, IdMixin):
    __tablename__ = "assignment_questions"

    assignment_id = Column(
        ForeignKey("assignments.id", ondelete="CASCADE"), nullable=False
    )
    question_id = Column(ForeignKey("questions.id", ondelete="CASCADE"), nullable=False)
    points = Column(Integer, nullable=False)
    timed = Column(Web2PyBoolean)
    autograde = Column(String(512), nullable=False)
    which_to_grade = Column(String(512), nullable=False)
    reading_assignment = Column(Web2PyBoolean)
    sorting_priority = Column(Integer, nullable=False)
    activities_required = Column(Integer, nullable=False)


AssignmentQuestionValidator = sqlalchemy_to_pydantic(AssignmentQuestion)


# Grading
# -------
# The QuestionGrade table holds the score and any comments for a particular
# student,question,course triple
# TODO: this actually seems wrong -- it should be student,question,assignment
# otherwise a student can only have a single grade for a particular question
# what if an instructor assigns the same question more than once??
class QuestionGrade(Base, IdMixin):
    __tablename__ = "question_grades"
    __table_args__ = (
        Index(
            "question_grades_key",
            "div_id",
            "course_name",
            "sid",
        ),
    )

    sid = Column(String(512), nullable=False)
    course_name = Column(String(512), nullable=False)
    div_id = Column(String(512), nullable=False)
    # Manually-graded questions may be unscored (a NULL score).
    score = Column(Float(53))
    comment = Column(Text, nullable=False)
    deadline = Column(DateTime)
    # Grades before the improved autograded and manually-scored grades lack this. Since it can refer to an ID from many different tables, don't make it a constraint.
    answer_id = Column(Integer)


# The Grade table holds the grade for an entire assignment
class Grade(Base, IdMixin):
    __tablename__ = "grades"
    __table_args__ = (
        UniqueConstraint("auth_user", "assignment"),
        Index("user_assign_unique_idx", "auth_user", "assignment"),
    )

    auth_user = Column(ForeignKey("auth_user.id", ondelete="CASCADE"), nullable=False)
    assignment = Column(
        ForeignKey("assignments.id", ondelete="CASCADE"), nullable=False
    )
    # If all questions in the assignment don't have a score, this won't either.
    score = Column(Float(53))
    manual_total = Column(Web2PyBoolean, nullable=False)
    # Not all grades will be reportable via LTI.
    lis_result_sourcedid = Column(String(1024))
    lis_outcome_url = Column(String(1024))


# Book Structure Tables
# ---------------------
class Chapter(Base, IdMixin):
    __tablename__ = "chapters"

    chapter_name = Column(String(512), nullable=False)
    course_id = Column(String(512), index=True, nullable=False)
    chapter_label = Column(String(512), nullable=False)
    chapter_num = Column(Integer, nullable=False)


class SubChapter(Base, IdMixin):
    __tablename__ = "sub_chapters"

    sub_chapter_name = Column(String(512), nullable=False)
    chapter_id = Column(
        ForeignKey("chapters.id", ondelete="CASCADE"), index=True, nullable=False
    )
    sub_chapter_label = Column(String(512), index=True, nullable=False)
    skipreading = Column(Web2PyBoolean, nullable=False)
    sub_chapter_num = Column(Integer, nullable=False)


# Tracking User Progress
# ----------------------
class UserSubChapterProgress(Base, IdMixin):
    __tablename__ = "user_sub_chapter_progress"

    user_id = Column(ForeignKey("auth_user.id", ondelete="CASCADE"), index=True)
    chapter_id = Column(String(512), index=True, nullable=False)
    sub_chapter_id = Column(String(512), index=True, nullable=False)
    # Initial values for this don't have dates.
    start_date = Column(DateTime, nullable=False)
    end_date = Column(DateTime)
    status = Column(Integer, nullable=False)
    # Older courses lack this; all newer courses should have one.
    course_name = Column(String(512), index=True)


UserSubChapterProgressValidator = sqlalchemy_to_pydantic(UserSubChapterProgress)


class UserChapterProgress(Base, IdMixin):
    __tablename__ = "user_chapter_progress"

    user_id = Column(String(512), nullable=False)
    chapter_id = Column(String(512), nullable=False)
    # Initial values for this don't have dates.
    start_date = Column(DateTime, nullable=False)
    end_date = Column(DateTime)
    status = Column(Integer, nullable=False)


UserChapterProgressValidator = sqlalchemy_to_pydantic(UserChapterProgress)


class UserState(Base, IdMixin):
    __tablename__ = "user_state"

    user_id = Column(ForeignKey("auth_user.id"), index=True, nullable=False)
    course_name = Column(String(512), index=True, nullable=False)
    last_page_url = Column(String(512))
    last_page_hash = Column(String(512))
    last_page_chapter = Column(String(512))
    last_page_subchapter = Column(String(512))
    last_page_scroll_location = Column(Integer)
    last_page_accessed_on = Column(DateTime)


UserStateValidator = sqlalchemy_to_pydantic(UserState)

# Tables used by the ``selectquestion`` directive
# -----------------------------------------------


class UserExperiment(Base, IdMixin):
    __tablename__ = "user_experiment"

    experiment_id = Column(String(512), nullable=False)
    sid = Column(String(512), nullable=False)
    exp_group = Column(Integer, nullable=False)


UserExperimentValidator = sqlalchemy_to_pydantic(UserExperiment)


class SelectedQuestion(Base, IdMixin):
    __tablename__ = "selected_questions"
    __table_args__ = (Index("selector_sid_unique", "selector_id", "sid"),)

    selector_id = Column(String(512), nullable=False)
    sid = Column(String(512), nullable=False)
    selected_id = Column(String(512), nullable=False)
    points = Column(Integer, nullable=False, default=0)
    competency = Column(String(512), nullable=True)


SelectedQuestionValidator = sqlalchemy_to_pydantic(SelectedQuestion)


class Competency(Base, IdMixin):
    __tablename__ = "competency"
    __table_args__ = (Index("q_comp_unique", "question", "competency"),)

    question = Column(ForeignKey("questions.id", ondelete="CASCADE"), nullable=False)
    competency = Column(String(512), nullable=False)
    is_primary = Column(Web2PyBoolean, nullable=False)
    question_name = Column(String(512), nullable=False)


# Course Parameters
# -----------------
class CourseAttribute(Base, IdMixin):
    __tablename__ = "course_attributes"
    __table_args__ = (Index("course_attr_idx", "course_id", "attr"),)

    course_id = Column(ForeignKey("courses.id", ondelete="CASCADE"), nullable=False)
    attr = Column(String(512), nullable=False)
    value = Column(Text, nullable=False)


class CourseLtiMap(Base, IdMixin):
    __tablename__ = "course_lti_map"

    lti_id = Column(Integer, nullable=False)
    course_id = Column(Integer, nullable=False)


class LtiKey(Base, IdMixin):
    __tablename__ = "lti_keys"

    consumer = Column(String(512), nullable=False)
    secret = Column(String(512), nullable=False)
    application = Column(String(512), nullable=False)


class Payment(Base, IdMixin):
    __tablename__ = "payments"

    user_courses_id = Column(
        ForeignKey("user_courses.id", ondelete="CASCADE"), nullable=False
    )
    charge_id = Column(String(255), nullable=False)<|MERGE_RESOLUTION|>--- conflicted
+++ resolved
@@ -314,15 +314,9 @@
     )  # unique identifier for a component
     course_id = Column(Integer, index=True, nullable=False)
     code = Column(Text, index=False, nullable=False)
-<<<<<<< HEAD
     language = Column(Text, nullable=False)
     emessage = Column(Text, nullable=False)
     comment = Column(Text)
-=======
-    language = Column(Text, index=False, nullable=False)
-    emessage = Column(Text, index=False)
-    comment = Column(Text, index=False)
->>>>>>> 0178801d
 
 
 # Used for datafiles and storing questions and their suffix separately.
